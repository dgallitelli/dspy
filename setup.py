--- conflicted
+++ resolved
@@ -1,42 +1,26 @@
 from setuptools import find_packages, setup
 
 # Read the content of the README file
-with open('README.md', encoding='utf-8') as f:
+with open("README.md", encoding="utf-8") as f:
     long_description = f.read()
 
 # Read the content of the requirements.txt file
-with open('requirements.txt', encoding='utf-8') as f:
+with open("requirements.txt", encoding="utf-8") as f:
     requirements = f.read().splitlines()
 
-<<<<<<< HEAD
 setup(
     name="dspy-ai",
-    version="2.4.3",
+    version="2.4.9",
     description="DSPy",
     long_description=long_description,
-    long_description_content_type='text/markdown',
+    long_description_content_type="text/markdown",
     url="https://github.com/stanfordnlp/dsp",
     author="Omar Khattab",
     author_email="okhattab@stanford.edu",
     license="MIT License",
-    packages=find_packages(include=['dsp.*', 'dspy.*', 'dsp', 'dspy']),
-    python_requires='>=3.9',
+    packages=find_packages(include=["dsp.*", "dspy.*", "dsp", "dspy"]),
+    python_requires=">=3.9",
     install_requires=requirements,
-=======
-setup(	
-    name="dspy-ai",	
-    version="2.4.9",	
-    description="DSPy",	
-    long_description=long_description,	
-    long_description_content_type='text/markdown',	
-    url="https://github.com/stanfordnlp/dsp",	
-    author="Omar Khattab",	
-    author_email="okhattab@stanford.edu",	
-    license="MIT License",	
-    packages=find_packages(include=['dsp.*', 'dspy.*', 'dsp', 'dspy']),	
-    python_requires='>=3.9',	
-    install_requires=requirements,	
->>>>>>> b05394bb
     extras_require={
         "chromadb": ["chromadb~=0.4.14"],
         "qdrant": ["qdrant-client", "fastembed"],
@@ -47,8 +31,8 @@
         "faiss-cpu": ["sentence_transformers", "faiss-cpu"],
         "milvus": ["pymilvus~=2.3.7"],
         "google-vertex-ai": ["google-cloud-aiplatform==1.43.0"],
-<<<<<<< HEAD
         "litellm": ["litellm", "tenacity"],
+        "fastembed": ["fastembed"],
     },
     classifiers=[
         "Development Status :: 3 - Alpha",
@@ -59,18 +43,4 @@
         "Programming Language :: Python :: 3.8",
         "Programming Language :: Python :: 3.9",
     ],
-)
-=======
-        "fastembed": ["fastembed"],
-    },	
-    classifiers=[	
-        "Development Status :: 3 - Alpha",	
-        "Intended Audience :: Science/Research",	
-        "License :: OSI Approved :: MIT License",	
-        "Operating System :: POSIX :: Linux",	
-        "Programming Language :: Python :: 3",	
-        "Programming Language :: Python :: 3.8",	
-        "Programming Language :: Python :: 3.9",	
-    ],	
-)	
->>>>>>> b05394bb
+)