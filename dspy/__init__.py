--- conflicted
+++ resolved
@@ -1,21 +1,15 @@
 import dsp
 from dsp.modules.hf_client import ChatModuleClient, HFClientSGLang, HFClientVLLM, HFServerTGI
 
-<<<<<<< HEAD
 from .modeling import *
-=======
->>>>>>> 696f2d2e
 from .predict import *
 from .primitives import *
 from .retrieve import *
 from .signatures import *
+from .utils.logging import logger, set_log_level, set_log_output
 
 # Functional must be imported after primitives, predict and signatures
 from .functional import *  # isort: skip
-<<<<<<< HEAD
-=======
-from .utils.logging import logger, set_log_level, set_log_output
->>>>>>> 696f2d2e
 
 settings = dsp.settings
 
